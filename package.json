--- conflicted
+++ resolved
@@ -5,12 +5,9 @@
   "description": "AI-powered note-taking application with web and desktop clients",
   "scripts": {
     "dev": "pnpm --filter \"./packages/*\" --parallel dev",
-<<<<<<< HEAD
+    "start": "pnpm --filter \"./packages/*\" --parallel dev",
     "dev:web": "pnpm --filter web dev",
     "dev:tauri": "pnpm --filter @noteum/tauri dev",
-=======
-    "start": "pnpm --filter \"./packages/*\" --parallel dev",
->>>>>>> 55dfbc3b
     "build": "pnpm --filter \"./packages/*\" --parallel build",
     "build:web": "pnpm --filter web build",
     "build:tauri": "pnpm --filter @noteum/tauri build",
