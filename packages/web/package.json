--- conflicted
+++ resolved
@@ -21,12 +21,7 @@
     "@tanstack/react-router-ssr-query": "^1.131.7",
     "@tanstack/react-start": "^1.131.7",
     "@tanstack/router-plugin": "^1.121.2",
-<<<<<<< HEAD
-    "dexie": "^4.2.0",
-=======
-    "dexie": "^3.2.0",
->>>>>>> 500a9d08
-    "react": "^19.0.0",
+    "dexie": "^3.2.0",    "react": "^19.0.0",
     "react-dom": "^19.0.0",
     "reactflow": "^11.11.4",
     "tailwindcss": "^4.0.6",
